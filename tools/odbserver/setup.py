--- conflicted
+++ resolved
@@ -23,17 +23,8 @@
     if os.environ.get("CI") == "true":
         scm_version_setup.update({"local_scheme": "no-local-version"})
     setup(
-<<<<<<< HEAD
-#        python_requires = "<3,=3.10",
-        use_scm_version = {
-            "root": "../..",
-            "relative_to": __file__,
-            "local_scheme": "node-and-timestamp"
-        },
-=======
         python_requires="<3",
         use_scm_version=scm_version_setup,
->>>>>>> 93e69dd2
         setup_requires=['six', 'setuptools_scm'] + sphinx
     )
 
