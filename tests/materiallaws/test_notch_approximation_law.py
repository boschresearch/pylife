# Copyright (c) 2019-2022 - for information on the respective copyright owner
# see the NOTICE file and/or the repository
# https://github.com/boschresearch/pylife
#
# Licensed under the Apache License, Version 2.0 (the "License");
# you may not use this file except in compliance with the License.
# You may obtain a copy of the License at
#
#     http://www.apache.org/licenses/LICENSE-2.0
#
# Unless required by applicable law or agreed to in writing, software
# distributed under the License is distributed on an "AS IS" BASIS,
# WITHOUT WARRANTIES OR CONDITIONS OF ANY KIND, either express or implied.
# See the License for the specific language governing permissions and
# limitations under the License.

__author__ = "Benjamin Maier"
__maintainer__ = __author__

import pytest
import numpy as np
import pandas as pd

import pylife.strength.damage_parameter
from pylife.materiallaws.notch_approximation_law import ExtendedNeuber
from .data import *

def test_extended_neuber_example_1():
    """ example under 2.7.1, p.74 of FKM nonlinear "Akademisches Beispiel" """

    E = 206e3    # [MPa] Young's modulus
    K = 1184     # [MPa]
    n = 0.187    # [-]
    K_p = 3.5    # [-] (de: Traglastformzahl) K_p = F_plastic / F_yield (3.1.1)
<<<<<<< HEAD
    assessment_parameters = pd.Series({"E": E, "K_prime": K, "n_prime": n, "K_p": K_p})
=======
>>>>>>> e284770b

    L = pd.Series([100, -200, 100, -250, 200, 0, 200, -200])
    c = 1.4
    gamma_L = (250+6.6)/250
    L = c * gamma_L * L

    # initialize notch approximation law and damage parameter
    notch_approximation_law = ExtendedNeuber(E, K, n, K_p)

    assert notch_approximation_law.E == E
    assert notch_approximation_law.K == K
    assert notch_approximation_law.n == n
    assert notch_approximation_law.K_p == K_p

    maximum_absolute_load = max(abs(L))

    # the FKM example seems to round here, real value is 359.24
    assert np.isclose(maximum_absolute_load, 359.3, rtol=1e-3)

    binned_notch_approximation_law = pylife.materiallaws.notch_approximation_law.Binned(
        notch_approximation_law, maximum_absolute_load)

    # some rows of PFAD are given in the FKM nonlinear example on p.76
    pd.testing.assert_series_equal(binned_notch_approximation_law._lut_primary_branch.iloc[0], \
        pd.Series([3.592, 0.0017e-2, 3.592]), check_names=False, check_index=False, rtol=1e-3, atol=1e-5)

    pd.testing.assert_series_equal(binned_notch_approximation_law._lut_primary_branch.iloc[1], \
        pd.Series([7.185, 0.0035e-2, 7.185]), check_names=False, check_index=False, rtol=1e-3, atol=1e-5)

    # Note that the original FKM document has an error at this row (it is row 49, not 50)
    pd.testing.assert_series_equal(binned_notch_approximation_law._lut_primary_branch.iloc[48], \
        pd.Series([176.057, 8.71e-4, 172.639]), check_names=False, check_index=False, rtol=1e-3, atol=1e-5)

    pd.testing.assert_series_equal(binned_notch_approximation_law._lut_primary_branch.iloc[99], \
        pd.Series([359.3, 0.0021, 299.78]), check_names=False, check_index=False, rtol=1e-3, atol=1e-5)

    # matrix AST on page 162, chapter 3.4.1
    pd.testing.assert_frame_equal(
        binned_notch_approximation_law._lut_secondary_branch, expected_matrix_AST_162, rtol=1e-3, atol=1e-5)


def test_extended_neuber_example_2():
    """ example under 2.7.2, p.78 of FKM nonlinear, "Welle mit V-Kerbe" """

    E = 206e3    # [MPa] Young's modulus
    K = 2650.5   # [MPa]
    n = 0.187    # [-]
    K_p = 3.5    # [-] (de: Traglastformzahl) K_p = F_plastic / F_yield (3.1.1)

    L = 1266.25 * pd.Series([0.3, -0.3, 0.5, -0.5, 0.6, -0.6, 0.3, -0.3, 0.7, -0.7, 0.2, -0.2, 0.6, -0.6, 0.8, -0.8, 0.8, -0.8])

    # initialize notch approximation law and damage parameter
    notch_approximation_law = ExtendedNeuber(E, K, n, K_p)

    maximum_absolute_load = max(abs(L))

    # the FKM example seems to round here, real value is 359.24
    assert np.isclose(maximum_absolute_load, 1013, rtol=1e-3)

    binned_notch_approximation_law = pylife.materiallaws.notch_approximation_law.Binned(
        notch_approximation_law, maximum_absolute_load)

    # some rows of PFAD are given in the FKM nonlinear example on p.79
    pd.testing.assert_series_equal(binned_notch_approximation_law._lut_primary_branch.iloc[0], \
        pd.Series([10.13, 0.0049e-2, 10.130]), check_names=False, check_index=False, rtol=1e-3, atol=1e-5)

    pd.testing.assert_series_equal(binned_notch_approximation_law._lut_primary_branch.iloc[1], \
        pd.Series([20.26, 0.0098e-2, 20.260]), check_names=False, check_index=False, rtol=1e-3, atol=1e-5)

    # this row seems off in the FKM nonlinear example, error is as high as 5%
    pd.testing.assert_series_equal(binned_notch_approximation_law._lut_primary_branch.iloc[99], \
        pd.Series([1013.00, 0.6035e-2, 829.681]), check_names=False, check_index=False, rtol=1e-3, atol=1e-5)

    # test binning directly
    assert np.isclose(binned_notch_approximation_law.stress(10.13), 10.130)
    assert np.isclose(binned_notch_approximation_law.strain(10.30, 10.13), 0.0049174e-2)

    assert np.isclose(binned_notch_approximation_law.stress_secondary_branch(10.13), 10.130)
    assert np.isclose(binned_notch_approximation_law.strain_secondary_branch(10.30, 10.13), 0.0049174e-2)

    # matrix AST on page 171, chapter 3.4.2

    pd.testing.assert_frame_equal(
        binned_notch_approximation_law._lut_secondary_branch, expected_matrix_AST_171, rtol=1e-3, atol=1e-5)


<<<<<<< HEAD
def test_extended_neuber_example_no_binning_scalar():
    E = 206e3    # [MPa] Young's modulus
    K = 1184     # [MPa]
    n = 0.187    # [-]
    K_p = 3.5    # [-] (de: Traglastformzahl) K_p = F_plastic / F_yield (3.1.1)

    notch_approximation_law = ExtendedNeuber(E, K, n, K_p)

    stress_value = 150.0
    stress = notch_approximation_law.stress(stress_value)
    stress_secondary_branch = notch_approximation_law.stress_secondary_branch(150.0)

    assert stress_value == 150.0
    assert np.isclose(stress, 148.46, rtol=1e-3)
    assert np.isclose(stress_secondary_branch, 149.8, rtol=1e-3)



def test_extended_neuber_example_no_binning_vectorized():
    E = 206e3    # [MPa] Young's modulus
    K = 1184     # [MPa]
    n = 0.187    # [-]
    K_p = 3.5    # [-] (de: Traglastformzahl) K_p = F_plastic / F_yield (3.1.1)

    notch_approximation_law = ExtendedNeuber(E, K, n, K_p)

    load = np.array([150.0, 175.0, 200.0])
    stress = notch_approximation_law.stress(load)
    stress_secondary_branch = notch_approximation_law.stress_secondary_branch(load)

    np.testing.assert_allclose(load, np.array([150.0, 175.0, 200.0]))
    np.testing.assert_allclose(stress, np.array([148.463622, 171.674936, 193.702502]), rtol=1e-3)
    np.testing.assert_allclose(stress_secondary_branch, np.array([149.92007905, 174.81829204, 199.63066067]), rtol=1e-3)


=======
>>>>>>> e284770b
@pytest.mark.parametrize('stress, load', [
    (22, 42),
    (40, 40),
    (120, 80),
    (220, 180),
    (320, 180)
])
def test_derivatives(stress, load):
    """ Test the analytically derived derivatives of stress and strain formulas """

    E = 206e3    # [MPa] Young's modulus
    K = 1184     # [MPa]
    n = 0.187    # [-]
    K_p = 3.5    # [-] (de: Traglastformzahl) K_p = F_plastic / F_yield (3.1.1)


    # initialize notch approximation law and damage parameter
    notch_approximation_law = ExtendedNeuber(E, K, n, K_p)

    load = np.array(load, dtype=float)
    stress = np.array(stress, dtype=float)
    h = 0.1

    # test derivative of stress
    numeric_derivative = (notch_approximation_law._stress_implicit(stress+h, load) - notch_approximation_law._stress_implicit(stress-h, load)) / (2*h)
    derivative = notch_approximation_law._d_stress_implicit(stress, load)

    assert np.isclose(numeric_derivative, derivative)

    # test derivative of secondary_stress
    numeric_derivative = (notch_approximation_law._stress_secondary_implicit(stress+h, load) - notch_approximation_law._stress_secondary_implicit(stress-h, load)) / (2*h)
    derivative = notch_approximation_law._d_stress_secondary_implicit(stress, load)

    assert np.isclose(numeric_derivative, derivative)<|MERGE_RESOLUTION|>--- conflicted
+++ resolved
@@ -32,10 +32,6 @@
     K = 1184     # [MPa]
     n = 0.187    # [-]
     K_p = 3.5    # [-] (de: Traglastformzahl) K_p = F_plastic / F_yield (3.1.1)
-<<<<<<< HEAD
-    assessment_parameters = pd.Series({"E": E, "K_prime": K, "n_prime": n, "K_p": K_p})
-=======
->>>>>>> e284770b
 
     L = pd.Series([100, -200, 100, -250, 200, 0, 200, -200])
     c = 1.4
@@ -122,7 +118,6 @@
         binned_notch_approximation_law._lut_secondary_branch, expected_matrix_AST_171, rtol=1e-3, atol=1e-5)
 
 
-<<<<<<< HEAD
 def test_extended_neuber_example_no_binning_scalar():
     E = 206e3    # [MPa] Young's modulus
     K = 1184     # [MPa]
@@ -158,8 +153,6 @@
     np.testing.assert_allclose(stress_secondary_branch, np.array([149.92007905, 174.81829204, 199.63066067]), rtol=1e-3)
 
 
-=======
->>>>>>> e284770b
 @pytest.mark.parametrize('stress, load', [
     (22, 42),
     (40, 40),
