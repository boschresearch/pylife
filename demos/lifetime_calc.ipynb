--- conflicted
+++ resolved
@@ -516,11 +516,7 @@
    "name": "python",
    "nbconvert_exporter": "python",
    "pygments_lexer": "ipython3",
-<<<<<<< HEAD
-   "version": "3.9.13"
-=======
    "version": "3.11.0"
->>>>>>> 8a489fda
   }
  },
  "nbformat": 4,
