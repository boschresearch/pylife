--- conflicted
+++ resolved
@@ -79,13 +79,8 @@
     "def rms_psd(psd):\n",
     "    return (sum(((psd.diff()+psd).dropna().values.flatten()*np.diff(psd.index.values)))**0.5)\n",
     "plt.loglog(psd, label=\"rms = {:.2f}\".format(rms_psd(psd)))\n",
-<<<<<<< HEAD
     "for i in np.linspace(0,1,4):\n",
     "    psd_fit = psdSignal.psd_smoother(psd, fsel, i)\n",
-=======
-    "for ii in np.linspace(0,1,4):\n",
-    "    psd_fit = psdSignal.psd_smoother(psd,fsel,ii)\n",
->>>>>>> dc3d099e
     "    plt.loglog(psd_fit, label=\"rms = {:.2f}\".format(rms_psd(psd_fit)))\n",
     "plt.legend()"
    ]
