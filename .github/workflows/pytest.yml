name: Testsuite

on:
  pull_request:
  push:
    branches:
      - master
      - develop
      - ci-debug
<<<<<<< HEAD
  schedule:
    - cron: "0 9 * * 0"
=======
>>>>>>> 93e69dd2

jobs:
  testsuite:
    name: Run testsuite
    runs-on: ${{ matrix.os }}
    env:
      MPLBACKEND: svg
    strategy:
      fail-fast: false
      matrix:
        os: [ubuntu-latest, windows-latest]
        python-version: ['3.9', '3.10', '3.11', '3.12', '3.13']
<<<<<<< HEAD
        include:
          - python-version: "3.13"
            only-minimal: true
=======

>>>>>>> 93e69dd2
    steps:
    - uses: actions/checkout@v4

    - name: Install uv
      uses: astral-sh/setup-uv@v5
      with:
        python-version: ${{ matrix.python-version }}
<<<<<<< HEAD
    - name: Set up Python
      run: uv python install
    - name: Install python essentials
      run: uv pip install -U setuptools setuptools_scm wheel pytest-xdist
    - name: Install dependencies complete
      if: matrix.only-minimal != true
      run: uv pip install -e .[all,testing]
    - name: Install dependencies minimal
      if: matrix.only-minimal == true
      run: uv pip install -e .[testing]
    - name: Unit tests
      run: pytest -n auto
=======
    - name: Install dependencies complete
      if: matrix.only-minimal != true
      run: uv sync --dev --all-extras
    - name: Install dependencies minimal
      if: matrix.only-minimal == true
      run: uv sync --dev
    - name: Unit tests
      run: uv run pytest -n auto
>>>>>>> 93e69dd2
    - name: Notebook flow tests
      if: matrix.only-minimal != true
      uses: coactions/setup-xvfb@v1
      with:
        run: uv run pytest -m demos<|MERGE_RESOLUTION|>--- conflicted
+++ resolved
@@ -7,11 +7,8 @@
       - master
       - develop
       - ci-debug
-<<<<<<< HEAD
   schedule:
     - cron: "0 9 * * 0"
-=======
->>>>>>> 93e69dd2
 
 jobs:
   testsuite:
@@ -24,13 +21,7 @@
       matrix:
         os: [ubuntu-latest, windows-latest]
         python-version: ['3.9', '3.10', '3.11', '3.12', '3.13']
-<<<<<<< HEAD
-        include:
-          - python-version: "3.13"
-            only-minimal: true
-=======
 
->>>>>>> 93e69dd2
     steps:
     - uses: actions/checkout@v4
 
@@ -38,20 +29,6 @@
       uses: astral-sh/setup-uv@v5
       with:
         python-version: ${{ matrix.python-version }}
-<<<<<<< HEAD
-    - name: Set up Python
-      run: uv python install
-    - name: Install python essentials
-      run: uv pip install -U setuptools setuptools_scm wheel pytest-xdist
-    - name: Install dependencies complete
-      if: matrix.only-minimal != true
-      run: uv pip install -e .[all,testing]
-    - name: Install dependencies minimal
-      if: matrix.only-minimal == true
-      run: uv pip install -e .[testing]
-    - name: Unit tests
-      run: pytest -n auto
-=======
     - name: Install dependencies complete
       if: matrix.only-minimal != true
       run: uv sync --dev --all-extras
@@ -60,7 +37,6 @@
       run: uv sync --dev
     - name: Unit tests
       run: uv run pytest -n auto
->>>>>>> 93e69dd2
     - name: Notebook flow tests
       if: matrix.only-minimal != true
       uses: coactions/setup-xvfb@v1
