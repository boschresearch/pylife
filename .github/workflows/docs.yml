name: Documentation

on:
  pull_request:
  push:
    branches:
      - master
      - develop
      - ci-debug
  schedule:
    - cron: "0 12 * * 0"

jobs:
  docsbuild:
    name: Build documentation
    runs-on: ubuntu-latest
    env:
      MPLBACKEND: svg
      PYDEVD_DISABLE_FILE_VALIDATION: 1
    strategy:
      fail-fast: false

    steps:
    - uses: actions/checkout@v4
    - name: Install uv
      uses: astral-sh/setup-uv@v5
      with:
        python-version: 3.12
    - name: Set up Python
      run: uv python install
    - name: Install python essentials
      run: uv pip install -U setuptools setuptools_scm wheel
    - name: Install pandoc
      run: sudo apt-get install pandoc
    - name: Install dependencies
      run: |
<<<<<<< HEAD
        uv pip install ".[all,docs]"
=======
        uv sync --group docs --all-extras
>>>>>>> 93e69dd2
        uv pip install "./tools/odbclient"
    - name: Build docs
      run: sphinx-build -b html docs _build/html<|MERGE_RESOLUTION|>--- conflicted
+++ resolved
@@ -34,11 +34,7 @@
       run: sudo apt-get install pandoc
     - name: Install dependencies
       run: |
-<<<<<<< HEAD
-        uv pip install ".[all,docs]"
-=======
         uv sync --group docs --all-extras
->>>>>>> 93e69dd2
         uv pip install "./tools/odbclient"
     - name: Build docs
       run: sphinx-build -b html docs _build/html